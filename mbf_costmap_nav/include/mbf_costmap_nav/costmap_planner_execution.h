/*
 *  Copyright 2017, Magazino GmbH, Sebastian Pütz, Jorge Santos Simón
 *
 *  Redistribution and use in source and binary forms, with or without
 *  modification, are permitted provided that the following conditions
 *  are met:
 *
 *  1. Redistributions of source code must retain the above copyright
 *     notice, this list of conditions and the following disclaimer.
 *
 *  2. Redistributions in binary form must reproduce the above
 *     copyright notice, this list of conditions and the following
 *     disclaimer in the documentation and/or other materials provided
 *     with the distribution.
 *
 *  3. Neither the name of the copyright holder nor the names of its
 *     contributors may be used to endorse or promote products derived
 *     from this software without specific prior written permission.
 *
 *  THIS SOFTWARE IS PROVIDED BY THE COPYRIGHT HOLDERS AND CONTRIBUTORS
 *  "AS IS" AND ANY EXPRESS OR IMPLIED WARRANTIES, INCLUDING, BUT NOT
 *  LIMITED TO, THE IMPLIED WARRANTIES OF MERCHANTABILITY AND FITNESS
 *  FOR A PARTICULAR PURPOSE ARE DISCLAIMED. IN NO EVENT SHALL THE
 *  COPYRIGHT HOLDER OR CONTRIBUTORS BE LIABLE FOR ANY DIRECT, INDIRECT,
 *  INCIDENTAL, SPECIAL, EXEMPLARY, OR CONSEQUENTIAL DAMAGES (INCLUDING,
 *  BUT NOT LIMITED TO, PROCUREMENT OF SUBSTITUTE GOODS OR SERVICES;
 *  LOSS OF USE, DATA, OR PROFITS; OR BUSINESS INTERRUPTION) HOWEVER
 *  CAUSED AND ON ANY THEORY OF LIABILITY, WHETHER IN CONTRACT, STRICT
 *  LIABILITY, OR TORT (INCLUDING NEGLIGENCE OR OTHERWISE) ARISING IN
 *  ANY WAY OUT OF THE USE OF THIS SOFTWARE, EVEN IF ADVISED OF THE
 *  POSSIBILITY OF SUCH DAMAGE.
 *
 *  move_base_planner_execution.h
 *
 *  authors:
 *    Sebastian Pütz <spuetz@uni-osnabrueck.de>
 *    Jorge Santos Simón <santos@magazino.eu>
 *
 */

#ifndef MBF_COSTMAP_NAV__COSTMAP_PLANNER_EXECUTION_H_
#define MBF_COSTMAP_NAV__COSTMAP_PLANNER_EXECUTION_H_

#include <mbf_abstract_nav/abstract_planner_execution.h>
#include <mbf_costmap_core/costmap_planner.h>
#include <costmap_2d/costmap_2d_ros.h>

namespace mbf_costmap_nav
{
/**
 * @brief The CostmapPlannerExecution binds a global costmap to the AbstractPlannerExecution and uses the
 *        nav_core/BaseCostmapPlanner class as base plugin interface. This class makes move_base_flex compatible to the old move_base.
 *
 * @ingroup planner_execution move_base_server
 */
class CostmapPlannerExecution : public mbf_abstract_nav::AbstractPlannerExecution
{
public:
  typedef boost::shared_ptr<costmap_2d::Costmap2DROS> CostmapPtr;

  /**
   * @brief Constructor
   * @param condition Thread sleep condition variable, to wake up connected threads
   * @param costmap Shared pointer to the costmap.
   */
  CostmapPlannerExecution(
      const mbf_costmap_core::CostmapPlanner::Ptr &planner_ptr,
      CostmapPtr &costmap);

  /**
   * @brief Destructor
   */
  virtual ~CostmapPlannerExecution();

private:

  /**
<<<<<<< HEAD
   * @brief calls the planner plugin to make a plan from the start pose to the goal pose with the given tolerance,
=======
   * @brief Loads the plugin associated with the given planner_type parameter.
   * @param planner_type The type of the planner plugin to load.
   * @return true, if the local planner plugin was successfully loaded.
   */
  virtual mbf_abstract_core::AbstractPlanner::Ptr loadPlannerPlugin(const std::string& planner_type);

  /**
   * @brief Initializes the controller plugin with its name and pointer to the costmap
   * @param name The name of the planner
   * @param planner_ptr pointer to the planner object which corresponds to the name param
   * @return true if init succeeded, false otherwise
   */
  virtual bool initPlugin(
      const std::string& name,
      const mbf_abstract_core::AbstractPlanner::Ptr& planner_ptr
  );

  /**
   * @brief Calls the planner plugin to make a plan from the start pose to the goal pose with the given tolerance,
>>>>>>> 9eb741d8
   *        if a goal tolerance is enabled in the planner plugin.
   * @param start The start pose for planning
   * @param goal The goal pose for planning
   * @param tolerance The goal tolerance
   * @param plan The computed plan by the plugin
   * @param cost The computed costs for the corresponding plan
   * @param message An optional message which should correspond with the returned outcome
   * @return An outcome number, see also the action definition in the GetPath.action file
   */
  virtual uint32_t makePlan(
      const geometry_msgs::PoseStamped &start,
      const geometry_msgs::PoseStamped &goal,
      double tolerance,
      std::vector<geometry_msgs::PoseStamped> &plan,
      double &cost,
      std::string &message);

  //! Shared pointer to the global planner costmap
  CostmapPtr &costmap_ptr_;

  //! Whether to lock costmap before calling the planner (see issue #4 for details)
  bool lock_costmap_;

  //! Name of the planner assigned by the class loader
  std::string planner_name_;
};

} /* namespace mbf_costmap_nav */

#endif /* MBF_COSTMAP_NAV__COSTMAP_PLANNER_EXECUTION_H_ */<|MERGE_RESOLUTION|>--- conflicted
+++ resolved
@@ -75,29 +75,7 @@
 private:
 
   /**
-<<<<<<< HEAD
-   * @brief calls the planner plugin to make a plan from the start pose to the goal pose with the given tolerance,
-=======
-   * @brief Loads the plugin associated with the given planner_type parameter.
-   * @param planner_type The type of the planner plugin to load.
-   * @return true, if the local planner plugin was successfully loaded.
-   */
-  virtual mbf_abstract_core::AbstractPlanner::Ptr loadPlannerPlugin(const std::string& planner_type);
-
-  /**
-   * @brief Initializes the controller plugin with its name and pointer to the costmap
-   * @param name The name of the planner
-   * @param planner_ptr pointer to the planner object which corresponds to the name param
-   * @return true if init succeeded, false otherwise
-   */
-  virtual bool initPlugin(
-      const std::string& name,
-      const mbf_abstract_core::AbstractPlanner::Ptr& planner_ptr
-  );
-
-  /**
    * @brief Calls the planner plugin to make a plan from the start pose to the goal pose with the given tolerance,
->>>>>>> 9eb741d8
    *        if a goal tolerance is enabled in the planner plugin.
    * @param start The start pose for planning
    * @param goal The goal pose for planning
@@ -108,6 +86,7 @@
    * @return An outcome number, see also the action definition in the GetPath.action file
    */
   virtual uint32_t makePlan(
+      const mbf_abstract_core::AbstractPlanner::Ptr& planner_ptr,
       const geometry_msgs::PoseStamped &start,
       const geometry_msgs::PoseStamped &goal,
       double tolerance,
