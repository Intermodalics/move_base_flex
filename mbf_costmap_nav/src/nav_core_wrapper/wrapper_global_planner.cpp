--- conflicted
+++ resolved
@@ -50,13 +50,6 @@
                                         double &cost,
                                         std::string &message)
 {
-<<<<<<< HEAD
-#if ROS_VERSION_MINIMUM(1,12,13)
-  bool success = nav_core_plugin_->makePlan(start, goal, plan, cost);
-#else
-  bool success = nav_core_plugin_->makePlan(start, goal, plan);
-  cost = 0.0;
-=======
 #if ROS_VERSION_MINIMUM(1, 12, 0) // if current ros version is >= 1.12.0
   // Kinetic and beyond
   bool success = nav_core_plugin_->makePlan(start, goal, plan, cost);
@@ -64,7 +57,6 @@
   // Indigo
   bool success = nav_core_plugin_->makePlan(start, goal, plan);
   cost = 0;
->>>>>>> f7ace90d
 #endif
   message = success ? "Plan found" : "Planner failed";
   return success ? 0 : 50;  // SUCCESS | FAILURE
